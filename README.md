--- conflicted
+++ resolved
@@ -10,19 +10,11 @@
     
     The typical example for running the pipeline with command line flags is as follows:
     nextflow run uct-cbio/16S-rDNA-dada2-pipeline --reads '*_R{1,2}.fastq.gz' --trimFor 24 --trimRev 25 --reference 'gg_13_8_train_set_97.fa.gz' -profile uct_hex
-<<<<<<< HEAD
     
     The typical command for running the pipeline with your own config (instead of command line flags) is as follows:
     nextflow run uct-cbio/16S-rDNA-dada2-pipeline -c dada2_user_input.config -profile uct_hex
     where: 
     dada2_user_input.config is the configuration file (see example 'dada2_user_input.config')
-=======
-    The typical command for running the pipeline with your own config file is as follows:
-    nextflow run -c <dada2.conf>  <dada2.nf>
-    where: 
-    dada2.conf is your configuration file
->>>>>>> 49e7efbd
-    dada2.nf   is the pipeline script
     NB: -profile uct_hex still needs to be specified from the command line
     
     To override existing values from the command line, please type these parameters:
@@ -63,11 +55,9 @@
      1) Start a 'screen' session from the headnode
      2) Start an interactive job using: qsub -I -q UCTlong -l nodes=1:series600:ppn=1 -d `pwd`
      3) A typical command would look something like:
-<<<<<<< HEAD
-        nextflow run uct-cbio/16S-rDNA-dada2-pipeline --trimFor 24 --trimRev 25 --reference       /specify/relevant/directory/gg_13_8_train_set_97.fa.gz --email katieviljoen@gmail.com -profile uct_hex --reads  '/specify/relevant/directory/*{R1,R2}.fastq' -with-singularity /scratch/DB/bio/singularity-containers/1a32017e5935-2018-05-31-db3a9cebe9fc.img --pool 'pseudo'
-=======
+
         nextflow run uct-cbio/16S-rDNA-dada2-pipeline --trimFor 24 --trimRev 25 --reference /specify/relevant/directory/gg_13_8_train_set_97.fa.gz --email katieviljoen@gmail.com -profile uct_hex --reads  '/specify/relevant/directory/*{R1,R2}.fastq' -with-singularity /scratch/DB/bio/singularity-containers/1a32017e5935-2018-05-31- db3a9cebe9fc.img --pool 'pseudo'
->>>>>>> 49e7efbd
+
 
 ## Prerequisites
 
